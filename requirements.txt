--- conflicted
+++ resolved
@@ -55,11 +55,8 @@
 tenacity>=8.0.0
 tiktoken>=0.5.0
 
-<<<<<<< HEAD
 langchain-core>=0.2
 langchain-openai>=0.1
-=======
 # Data processing
 pandas>=2.0.0
-tabulate>=0.9.0  # For markdown table formatting
->>>>>>> e43924b2
+tabulate>=0.9.0  # For markdown table formatting