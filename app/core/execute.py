--- conflicted
+++ resolved
@@ -197,16 +197,11 @@
             "confidence": understanding_meta.get("language_confidence", "low")
         }
         
-<<<<<<< HEAD
         # Check if this is a table generation request
         is_table_generation = self._is_table_generation_request(request.message)
         
         # Build system prompt based on strategy
         system_prompt = self._build_system_prompt(intent, strategy, approach, language_info, understanding_meta, is_table_generation)
-=======
-        # Build system prompt based on strategy
-        system_prompt = self._build_system_prompt(intent, strategy, approach, language_info)
->>>>>>> caffa850
         
         # Build user prompt with file context
         user_prompt = await self._build_user_prompt(request, understanding_meta)
@@ -216,11 +211,7 @@
         
         return full_prompt
     
-<<<<<<< HEAD
     def _build_system_prompt(self, intent: str, strategy: str, approach: str, language_info: Dict[str, str], understanding_meta: Dict[str, Any], is_table_generation: bool = False) -> str:
-=======
-    def _build_system_prompt(self, intent: str, strategy: str, approach: str, language_info: Dict[str, str]) -> str:
->>>>>>> caffa850
         """Build the system prompt based on the execution plan."""
         
         base_prompt = "You are PAF Core Agent, a helpful AI assistant designed to provide accurate and helpful responses."
@@ -247,20 +238,9 @@
 - If the user asks for specific data (like numbers 1-500), generate that exact data
 - Format the table clearly and ensure proper alignment
 - DO NOT mention Excel, Google Sheets, or any other software
-- DO NOT provide step-by-step instructions
+- DO NOT provide step-by-Step instructions
 - ONLY generate the actual table with the requested data
 """
-        
-        # Add language instruction if not English
-        if language_info.get("language_code", "en") != "en":
-            language_instruction = f"""
-IMPORTANT: The user is writing in {language_info['language']}. You MUST respond in {language_info['language']}.
-- Write your entire response in {language_info['language']}
-- Do NOT translate technical terms, code, file paths, or data sources unless explicitly asked
-- Keep variable names, function names, and code snippets in their original language
-- If referencing external sources or documentation, keep those references in their original language
-"""
-            base_prompt = f"{base_prompt}\n{language_instruction}"
         
         # Customize based on intent and strategy
         intent_prompts = {
