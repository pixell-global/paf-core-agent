"""Planning phase - Develop response strategy and identify required resources."""

import time
from typing import Dict, Any, Optional

from app.schemas import ChatRequest, UPEEResult, UPEEPhase
from app.settings import Settings
from app.utils.logging_config import get_logger
<<<<<<< HEAD
from app.utils.agent_client import AgentClient
=======
>>>>>>> 69afae0f

import uuid, json, httpx, asyncio
from langchain_openai import ChatOpenAI
from langchain_core.tools import BaseTool
from langchain_core.prompts import ChatPromptTemplate
from langchain_core.runnables import RunnablePassthrough, RunnableLambda
from langchain_core.messages import AIMessage
from a2a.client import A2AClient as RawA2AClient
from a2a.types import MessageSendParams, Message, Role, Part, TextPart

class PlanPhase:
    """
    Planning phase of the UPEE loop.
    
    Responsible for:
    - Developing response strategy based on understanding
    - Identifying required resources (LLM, external calls)
    - Planning response structure and approach
    - Determining execution parameters
    """
    
    def __init__(self, settings: Settings):
        self.settings = settings
        self.logger = get_logger("plan_phase")
        # A2A 클라이언트 초기화
        self.a2a_client = AgentClient(settings.a2a_server_url) if settings.a2a_enabled else None

    async def process(
        self, 
        request: ChatRequest, 
        request_id: str,
        understanding_result: Optional[UPEEResult] = None,
        agent_enhancement: Optional[Dict[str, Any]] = None
    ) -> UPEEResult:
        """
        Process the planning phase.
        
        Args:
            request: The chat request to plan for
            request_id: Request tracking ID
            understanding_result: Result from understanding phase
            
        Returns:
            UPEEResult with planning strategy
        """
        self.logger.info(
            "Starting planning phase",
            request_id=request_id,
            has_understanding=understanding_result is not None
        )
        
        try:
            # Extract understanding metadata
            understanding_meta = understanding_result.metadata if understanding_result else {}
            
            # Determine response strategy
            strategy = await self._determine_strategy(request, understanding_meta)
            
            # Plan model selection
            model_plan = await self._plan_model_selection(request, understanding_meta, strategy)
            
            # Plan external calls (including A2A agents)
            external_calls_plan = await self._plan_external_calls(request, understanding_meta, strategy)
            
            # Plan file processing approach
            file_processing_plan = await self._plan_file_processing(request, understanding_meta, strategy)
            
            # Plan memory context usage
            memory_plan = await self._plan_memory_usage(request, understanding_meta, strategy)
            
            # Plan response structure
            structure_plan = await self._plan_response_structure(request, understanding_meta, strategy)
            
            # Estimate execution parameters
            execution_params = await self._plan_execution_parameters(request, understanding_meta, strategy)
            
            # Build plan summary
            content = self._build_plan_summary(
                strategy, model_plan, external_calls_plan, file_processing_plan, 
                memory_plan, structure_plan, execution_params
            )
            
            metadata = {
                "strategy": strategy["type"],
                "confidence": strategy["confidence"],
                "complexity": strategy["complexity"],
                "model_recommendation": model_plan["recommended_model"],
                "needs_external_calls": external_calls_plan["needs_calls"],
                "external_call_types": external_calls_plan["call_types"],
<<<<<<< HEAD
                "a2a_agent_match": external_calls_plan.get("a2a_agent_match"),
=======
>>>>>>> 69afae0f
                "file_processing": file_processing_plan,
                "memory_usage": memory_plan,
                "response_structure": structure_plan["type"],
                "estimated_tokens": execution_params["estimated_output_tokens"],
                "temperature": execution_params["temperature"],
                "max_tokens": execution_params["max_tokens"],
                "streaming_recommended": execution_params["streaming_recommended"]
            }
            
            result = UPEEResult(
                phase=UPEEPhase.PLAN,
                content=content,
                metadata=metadata,
                completed=True
            )
            
            self.logger.info(
                "Planning phase completed",
                request_id=request_id,
                strategy=metadata["strategy"],
                model=metadata["model_recommendation"],
                needs_external_calls=metadata["needs_external_calls"],
                a2a_agent_match=metadata.get("a2a_agent_match", {}).get("matched", False)
            )
            
            return result
            
        except Exception as e:
            self.logger.error(
                "Planning phase failed",
                request_id=request_id,
                error=str(e),
                exc_info=True
            )
            
            return UPEEResult(
                phase=UPEEPhase.PLAN,
                content=f"Planning failed: {str(e)}",
                metadata={"error": str(e)},
                completed=False,
                error=str(e)
            )

    async def _determine_strategy(
        self, 
        request: ChatRequest, 
        understanding_meta: Dict[str, Any]
    ) -> Dict[str, Any]:
        """Determine the overall response strategy."""
        
        intent = understanding_meta.get("intent", "general")
        complexity = understanding_meta.get("complexity", "simple")
        file_count = understanding_meta.get("file_count", 0)
        
        # Strategy mapping based on intent and complexity
        strategy_map = {
            "conversation": {
                "type": "direct_response",
                "confidence": 0.9,
                "complexity": "simple",
                "approach": "conversational"
            },
            "question": {
                "type": "informative_response",
                "confidence": 0.8,
                "complexity": complexity,
                "approach": "explanatory"
            },
            "request": {
                "type": "helpful_response",
                "confidence": 0.8,
                "complexity": complexity,
                "approach": "solution_oriented"
            },
            "task": {
                "type": "structured_execution",
                "confidence": 0.7,
                "complexity": "moderate" if complexity == "simple" else "complex",
                "approach": "step_by_step"
            },
            "analysis": {
                "type": "analytical_response",
                "confidence": 0.7,
                "complexity": "moderate" if complexity == "simple" else "complex",
                "approach": "detailed_analysis"
            }
        }
        
        base_strategy = strategy_map.get(intent, strategy_map["question"])
        
        # Adjust strategy based on file context
        if file_count > 0:
            base_strategy["approach"] = "context_aware_" + base_strategy["approach"]
            if file_count > 3:
                base_strategy["complexity"] = "complex"
                base_strategy["confidence"] *= 0.9
        
        # Adjust strategy based on conversation history
        history_count = understanding_meta.get("conversation_history", {}).get("message_count", 0)
        if history_count > 0:
            base_strategy["approach"] = "memory_aware_" + base_strategy["approach"]
            if history_count > 5:
                base_strategy["complexity"] = "moderate" if base_strategy["complexity"] == "simple" else "complex"
        
        return base_strategy

    async def _plan_model_selection(
        self, 
        request: ChatRequest, 
        understanding_meta: Dict[str, Any],
        strategy: Dict[str, Any]
    ) -> Dict[str, Any]:
        """Plan which model to use for execution."""
        
        # Use explicitly requested model if provided
        if request.model:
            return {
                "recommended_model": request.model,
                "reason": "explicitly_requested",
                "confidence": 1.0
            }
        
        # Model selection logic based on complexity and intent
        complexity = strategy["complexity"]
        intent = understanding_meta.get("intent", "general")
        
        # Default to settings default
        recommended_model = self.settings.resolved_default_model
        reason = "default"
        confidence = 0.7
        
        # Upgrade for complex tasks
        if complexity == "complex" or intent in ["task", "analysis"]:
            if self.settings.openai_api_key:
                recommended_model = "gpt-4"
                reason = "complexity_upgrade"
                confidence = 0.8
        
        # Consider file context
        file_count = understanding_meta.get("file_count", 0)
        if file_count > 0:
            if self.settings.openai_api_key:
                recommended_model = "gpt-4"
                reason = "file_context_handling"
                confidence = 0.9
        
        return {
            "recommended_model": recommended_model,
            "reason": reason,
            "confidence": confidence
        }

    async def _plan_external_calls(
        self, 
        request: ChatRequest, 
        understanding_meta: Dict[str, Any],
        strategy: Dict[str, Any]
    ) -> Dict[str, Any]:
        """Plan external API calls (gRPC worker agents and A2A agents)."""
        
        intent = understanding_meta.get("intent", "general")
        complexity = strategy["complexity"]
        requires_external = understanding_meta.get("requires_external_calls", False)
        file_count = understanding_meta.get("file_count", 0)
        
        needs_calls = False
        call_types = []
        a2a_agent_match = None
        
        # Check for A2A agent match first
        if self.settings.a2a_enabled and self.a2a_client:
            a2a_agent_match = await self._check_a2a_agent_match(request)
            if a2a_agent_match and a2a_agent_match.get("matched"):
                needs_calls = True
                call_types.append("a2a_agent")
                self.logger.info(
                    "A2A agent match found",
                    skill_name=a2a_agent_match.get("skill_name"),
                    agent_name=a2a_agent_match.get("agent_name")
                )
        
        # Check for specific keywords that indicate external processing needs
        message_lower = request.message.lower()
        
        # Code analysis needs
        if any(keyword in message_lower for keyword in [
            "analyze code", "code review", "security", "complexity", "refactor", 
            "optimization", "bug", "vulnerability", "lint"
        ]):
            needs_calls = True
            call_types.append("code_analysis")
        
        # File processing needs
        if file_count > 0 and any(keyword in message_lower for keyword in [
            "process", "extract", "convert", "transform", "parse", "summary", "structure"
        ]):
            needs_calls = True
            call_types.append("file_processing")
        
        # Data extraction needs
        if any(keyword in message_lower for keyword in [
            "extract data", "parse data", "data analysis", "statistics", "metrics",
            "csv", "json", "database", "query"
        ]):
            needs_calls = True
            call_types.append("data_extraction")
        
        # Heavy computation needs
        if any(keyword in message_lower for keyword in [
            "calculate", "compute", "algorithm", "processing", "batch", "large dataset"
        ]) and complexity in ["moderate", "complex"]:
            needs_calls = True
            call_types.append("computation")
        
        # Fallback: complex tasks that could benefit from worker processing
        if intent in ["task", "analysis"] and complexity == "complex" and not call_types:
            needs_calls = True
            call_types.append("worker_task")
        
        # Multiple files suggest need for distributed processing
        if file_count > 3:
            needs_calls = True
            if "file_processing" not in call_types:
                call_types.append("file_processing")
        
        return {
            "needs_calls": needs_calls,
            "call_types": call_types,
            "a2a_agent_match": a2a_agent_match,
            "estimated_calls": len(call_types),
            "parallel_execution": len(call_types) > 1,
            "reasoning": self._get_external_call_reasoning(call_types, intent, complexity, file_count, a2a_agent_match)
        }

    async def _check_a2a_agent_match(self, request: ChatRequest) -> Optional[Dict[str, Any]]:
        """Use an LLM + LangChain agent to decide whether to invoke an A2A agent skill, and
        if appropriate, call the skill via the A2A protocol.

        The logic is inspired by the standalone `a2a_cli.py` example but adapted to run
        inside the planning phase. It works as follows:
        1. Fetch the agent-card (skills metadata) from the configured A2A server.
        2. Wrap every skill from the card as a LangChain `BaseTool` that, when executed,
           performs the actual A2A `send_message` RPC for that skill.
        3. Build a lightweight LangChain agent (`ChatOpenAI` + prompt) and let the LLM
           decide whether any of the tools should be invoked (``tool_choice="auto"``).
        4. Execute the chain with the user message. If the LLM triggers a tool call,
           we treat that as a positive match and return the tool invocation result.
        """

        # 사전 조건 검사: A2A 기능 및 OpenAI API 키가 모두 설정돼 있어야 한다.
        if not (self.settings.a2a_enabled and self.a2a_client and self.settings.openai_api_key):
            return None

        try:
            # 1️⃣ 에이전트 카드 조회 --------------------------------------------------
            agent_card = await self.a2a_client.get_agent_card()
            if not agent_card:
                return None
            skills = agent_card.get("skills", [])
            if not skills:
                return None

            # 2️⃣ LangChain 도구 정의 ---------------------------------

            class A2ASkillTool(BaseTool):
                """A single A2A skill exposed as a LangChain tool."""

                id: str  # skill ID
                name: str  # skill 이름 (LangChain tool name과 동일)
                description: str  # skill 설명
                a2a_url: str  # 대상 A2A 서버 URL

                def _run(self, **kwargs):  # sync wrapper
                    return asyncio.run(self._arun(**kwargs))

                async def _arun(self, **kwargs):
                    """Plan 단계에서는 실제 A2A 호출을 수행하지 않는다.

                    LLM 이 도구를 선택해도 여기서는 네트워크 요청을 생략하고,
                    매칭 여부만 알려주는 더미 응답을 반환한다.
                    """
                    return {"status": "matched", "params": kwargs}

            # LangChain tool 인스턴스화
            tools = [
                A2ASkillTool(
                    id=s.get("id", ""),
                    name=s.get("name", ""),
                    description=s.get("description", ""),
                    a2a_url=agent_card.get("url", ""),
                )
                for s in skills
            ]
            if not tools:
                return None

            # 3️⃣ LLM & 프롬프트 체인 -------------------------------------------------
            llm = ChatOpenAI(
                model=self.settings.resolved_default_model,
                openai_api_key=self.settings.openai_api_key,
                temperature=0.0,
            )

            prompt = ChatPromptTemplate.from_messages([
                (
                    "system",
                    "You are an orchestration agent that decides which domain skill to call. "
                    "If none of the registered tools are relevant, answer the user's request directly. "
                    "Only use a tool if it will help you fulfil the user's request.",
                ),
                ("user", "{input_text}"),
            ])

            def maybe_run_tools(ai_msg: AIMessage):
                """실제 LangChain tool 호출을 담당."""
                if ai_msg.additional_kwargs.get("tool_calls"):
                    results = []
                    called_skill = None
                    for call in ai_msg.additional_kwargs["tool_calls"]:
                        name = call["function"]["name"]
                        args = json.loads(call["function"]["arguments"])
                        called_skill = name
                        tool = {t.name: t for t in tools}.get(name)
                        if tool:
                            results.append(tool.invoke(args))
                    return {"tool_called": True, "skill_name": called_skill, "results": results}
                # 도구 호출이 없으면 LLM 응답만 반환
                return {"tool_called": False, "response": ai_msg.content}

            agent_chain = (
                {"input_text": RunnablePassthrough()}  # 입력 매핑
                | prompt
                | llm.bind_tools(tools, tool_choice="auto")
                | RunnableLambda(maybe_run_tools)
            )

            chain_output = await agent_chain.ainvoke(
                {"input_text": request.message, "user_id": getattr(request, "user_id", None)}
            )

            # 4️⃣ 반환 형식 표준화 ------------------------------------------------------
            if chain_output.get("tool_called"):
                skill_name = chain_output.get("skill_name")
                skill_id = ""
                skill_data: Dict[str, Any] = {}
                for s in skills:
                    if s.get("name") == skill_name:
                        skill_id = s.get("id", "")
                        skill_data = s
                        break

                # 도구 호출 결과(파라미터 등)는 리스트 형태로 results 에 담겨 있다.
                tool_results = chain_output.get("results", []) or []
                extracted_params = {}
                if tool_results and isinstance(tool_results[0], dict):
                    extracted_params = tool_results[0].get("params", {})

                return {
                    "matched": True,
                    "skill_name": skill_name,
                    "skill_id": skill_id,
                    "skill_data": skill_data,
                    "parameters": extracted_params,
                    "agent_name": agent_card.get("name", "Unknown"),
                    "agent_url": agent_card.get("url", ""),
                }
            return {"matched": False}

        except Exception as e:  # pragma: no cover
            self.logger.error("Error during LLM-based A2A skill check", error=str(e), exc_info=True)
            return None

    def _is_skill_match(self, user_message: str, skill_name: str, skill_description: str) -> bool:
        """Check if user message matches a specific skill."""
        # 스킬 이름 및 설명에서 키워드 추출
        skill_keywords = []
        
        # 스킬 이름에서 키워드 추출
        if skill_name:
            skill_keywords.extend(skill_name.lower().split('_'))
            skill_keywords.extend(skill_name.lower().split())
        
        # 스킬 설명에서 키워드 추출
        if skill_description:
            # "create new product" -> ["create", "new", "product"]
            desc_words = skill_description.lower().split()
            skill_keywords.extend(desc_words)
        
        # 사용자 메시지와 매칭
        for keyword in skill_keywords:
            if len(keyword) > 2 and keyword in user_message:  # 2글자 이상 키워드만 확인
                return True
        
        # 특정 패턴 매칭
        if "create" in skill_name.lower() or "create" in skill_description.lower():
            if any(word in user_message for word in ["만들어", "생성", "create", "add", "추가"]):
                return True
        
        if "product" in skill_name.lower() or "product" in skill_description.lower():
            if any(word in user_message for word in ["제품", "product", "상품"]):
                return True
        
        return False

    def _get_external_call_reasoning(
        self, 
        call_types: list, 
        intent: str, 
        complexity: str, 
        file_count: int,
        a2a_agent_match: Optional[Dict[str, Any]] = None
    ) -> str:
        """Generate reasoning for external call decisions."""
        if not call_types:
            return "No external calls needed for this request"
        
        reasons = []
        
        for call_type in call_types:
            if call_type == "a2a_agent":
                if a2a_agent_match and a2a_agent_match.get("matched"):
                    skill_name = a2a_agent_match.get("skill_name", "unknown")
                    agent_name = a2a_agent_match.get("agent_name", "unknown")
                    reasons.append(f"A2A agent '{agent_name}' skill '{skill_name}' matches user request")
            elif call_type == "code_analysis":
                reasons.append("specialized code analysis required")
            elif call_type == "file_processing":
                reasons.append(f"processing {file_count} files efficiently")
            elif call_type == "data_extraction":
                reasons.append("data extraction and analysis needed")
            elif call_type == "computation":
                reasons.append("heavy computation required")
            elif call_type == "worker_task":
                reasons.append("complex task benefits from distributed processing")
        
        return f"External calls planned: {', '.join(reasons)}"
<<<<<<< HEAD

=======
    
>>>>>>> 69afae0f
    async def _plan_file_processing(
        self, 
        request: ChatRequest, 
        understanding_meta: Dict[str, Any],
        strategy: Dict[str, Any]
    ) -> Dict[str, Any]:
        """Plan how to handle file processing during execution."""
        
        file_processing = understanding_meta.get("file_processing", {})
        processed_files = understanding_meta.get("processed_files", [])
        
        if not processed_files:
            return {
                "approach": "no_files",
                "strategy": "direct_response",
                "context_inclusion": "none"
            }
        
        files_with_content = file_processing.get("files_with_content", 0)
        files_with_signed_urls = file_processing.get("files_with_signed_urls", 0)
        total_file_size = file_processing.get("total_file_size", 0)
        
        # Determine processing approach
        if total_file_size > 50000:  # 50KB threshold
            approach = "selective_content"
            strategy = "summarize_and_highlight"
        elif files_with_signed_urls > 0:
            approach = "mixed_content"
            strategy = "inline_plus_references"
        else:
            approach = "full_content"
            strategy = "complete_context"
        
        # Determine context inclusion strategy
        if len(processed_files) > 5:
            context_inclusion = "summarized"
        elif total_file_size > 20000:
            context_inclusion = "selective"
        else:
            context_inclusion = "full"
        
        return {
            "approach": approach,
            "strategy": strategy,
            "context_inclusion": context_inclusion,
            "file_count": len(processed_files),
            "files_with_content": files_with_content,
            "files_with_signed_urls": files_with_signed_urls,
            "total_size": total_file_size
        }
<<<<<<< HEAD

=======
    
>>>>>>> 69afae0f
    async def _plan_memory_usage(
        self, 
        request: ChatRequest, 
        understanding_meta: Dict[str, Any],
        strategy: Dict[str, Any]
    ) -> Dict[str, Any]:
<<<<<<< HEAD
        """Plan how to use conversation history and memory."""
=======
        """Plan how to use conversation history (short-term memory)."""
>>>>>>> 69afae0f
        
        history_info = understanding_meta.get("conversation_history", {})
        message_count = history_info.get("message_count", 0)
        
        if message_count == 0:
            return {
                "approach": "no_history",
<<<<<<< HEAD
                "strategy": "fresh_conversation",
                "context_window": 0
            }
        
        # Determine memory strategy based on history length
        if message_count <= 5:
            approach = "full_history"
            strategy = "complete_context"
            context_window = message_count
        elif message_count <= 20:
            approach = "windowed_history"
            strategy = "recent_focus"
            context_window = min(10, message_count)
        else:
            approach = "summarized_history"
            strategy = "key_points_only"
            context_window = 15
=======
                "strategy": "fresh_context",
                "context_inclusion": "none"
            }
        
        history_tokens = history_info.get("total_tokens_estimate", 0)
        was_truncated = history_info.get("history_truncated", False)
        files_in_history = history_info.get("files_in_history", 0)
        
        # Determine memory approach
        if history_tokens > 2000:
            approach = "selective_memory"
            strategy = "recent_focus"
        elif message_count > 8:
            approach = "contextual_memory"
            strategy = "relevant_extraction"
        else:
            approach = "full_memory"
            strategy = "complete_context"
        
        # Determine context inclusion
        if was_truncated:
            context_inclusion = "truncated_with_summary"
        elif files_in_history > 0:
            context_inclusion = "history_with_file_refs"
        else:
            context_inclusion = "full_history"
>>>>>>> 69afae0f
        
        return {
            "approach": approach,
            "strategy": strategy,
<<<<<<< HEAD
            "context_window": context_window,
            "message_count": message_count,
            "memory_limit": getattr(request, 'memory_limit', None)
        }

=======
            "context_inclusion": context_inclusion,
            "message_count": message_count,
            "history_tokens": history_tokens,
            "was_truncated": was_truncated,
            "files_in_history": files_in_history
        }
    
>>>>>>> 69afae0f
    async def _plan_response_structure(
        self, 
        request: ChatRequest, 
        understanding_meta: Dict[str, Any],
        strategy: Dict[str, Any]
    ) -> Dict[str, Any]:
        """Plan the structure of the response."""
        
        intent = understanding_meta.get("intent", "general")
        approach = strategy.get("approach", "direct")
        file_count = understanding_meta.get("file_count", 0)
        
        # Determine response structure
        if intent == "conversation":
            structure_type = "conversational"
        elif intent == "question":
            structure_type = "explanatory"
        elif intent == "task":
            structure_type = "step_by_step"
        elif intent == "analysis" and file_count > 0:
            structure_type = "analytical_with_context"
        else:
            structure_type = "structured"
        
        # Plan sections
        sections = []
        if structure_type == "step_by_step":
            sections = ["introduction", "steps", "conclusion"]
        elif structure_type == "analytical_with_context":
            sections = ["context_summary", "analysis", "insights", "recommendations"]
        elif structure_type == "explanatory":
            sections = ["explanation", "examples", "summary"]
        else:
            sections = ["response"]
        
        return {
            "type": structure_type,
            "sections": sections,
            "estimated_length": self._estimate_response_length(intent, approach, file_count)
        }

    async def _plan_execution_parameters(
        self, 
        request: ChatRequest, 
        understanding_meta: Dict[str, Any],
        strategy: Dict[str, Any]
    ) -> Dict[str, Any]:
        """Plan execution parameters for the LLM call."""
        
        intent = understanding_meta.get("intent", "general")
        complexity = strategy["complexity"]
        
        # Base parameters
        temperature = request.temperature if hasattr(request, 'temperature') else 0.7
        max_tokens = request.max_tokens if hasattr(request, 'max_tokens') else None
        
        # Adjust temperature based on intent
        if intent == "analysis":
            temperature = max(0.3, temperature - 0.2)  # More focused
        elif intent == "task":
            temperature = max(0.4, temperature - 0.1)  # Slightly more focused
        elif intent == "conversation":
            temperature = min(0.9, temperature + 0.1)  # More creative
        
        # Estimate output tokens
        estimated_tokens = self._estimate_output_tokens(intent, complexity, understanding_meta)
        
        # Set max_tokens if not specified
        if max_tokens is None:
            max_tokens = min(estimated_tokens * 2, 100000)  # 2x estimate, capped at 100000
        
        # Debug logging for token planning
        self.logger.info(
            "Token planning details",
            intent=intent,
            complexity=complexity,
            estimated_tokens=estimated_tokens,
            calculated_max_tokens=estimated_tokens * 2,
            final_max_tokens=max_tokens,
            request_max_tokens=request.max_tokens if hasattr(request, 'max_tokens') else None,
            file_count=understanding_meta.get("file_count", 0)
        )
        
        return {
            "temperature": temperature,
            "max_tokens": max_tokens,
            "estimated_output_tokens": estimated_tokens,
            "streaming_recommended": True,  # Always recommend streaming for chat
            "stop_sequences": []
        }
<<<<<<< HEAD

    def _estimate_output_tokens(self, intent: str, complexity: str, understanding_meta: Dict[str, Any]) -> int:
        """Estimate output tokens based on intent and complexity."""
        
        # Base estimates
        base_estimates = {
            "conversation": 300,
            "question": 500,
            "request": 400,
            "task": 800,
            "analysis": 1000
        }
        
        base_tokens = base_estimates.get(intent, 500)
=======
    
    def _estimate_response_length(
        self, 
        intent: str, 
        approach: str, 
        file_count: int
    ) -> str:
        """Estimate response length category."""
        
        base_length = {
            "conversation": "short",
            "question": "medium",
            "request": "medium",
            "task": "long",
            "analysis": "long"
        }
        
        length = base_length.get(intent, "medium")
        
        # Adjust for file context
        if file_count > 0:
            if length == "short":
                length = "medium"
            elif length == "medium":
                length = "long"
        
        return length
    
    def _estimate_output_tokens(
        self, 
        intent: str, 
        complexity: str, 
        understanding_meta: Dict[str, Any]
    ) -> int:
        """Estimate number of output tokens needed."""
        
        base_tokens = {
            "conversation": 3000,     # Increased from 50
            "question": 8000,         # Increased from 200
            "request": 10000,         # Increased from 300
            "task": 15000,            # Increased from 500
            "analysis": 20000         # Increased from 600
        }
        
        tokens = base_tokens.get(intent, 8000)  # Better default
>>>>>>> 69afae0f
        
        # Adjust for complexity
        complexity_multipliers = {
            "simple": 1.0,
            "moderate": 1.5,
            "complex": 2.5  # Increased from 2.0
        }
        
        complexity_multiplier = complexity_multipliers.get(complexity, 1.0)
        
        # Adjust for file context
        file_count = understanding_meta.get("file_count", 0)
        if file_count > 0:
<<<<<<< HEAD
            base_tokens += file_count * 200  # 200 tokens per file for context discussion
=======
            tokens += file_count * 200  # Increased from 100 tokens per file
>>>>>>> 69afae0f
        
        # Adjust for conversation history
        history_length = understanding_meta.get("conversation_history", {}).get("message_count", 0)
        if history_length > 0:
            base_tokens += min(history_length * 50, 300)  # Up to 300 tokens for history context
        
        estimated_tokens = int(base_tokens * complexity_multiplier)
        
        # Ensure minimum and maximum bounds
        return max(200, min(estimated_tokens, 10000))

    def _estimate_response_length(self, intent: str, approach: str, file_count: int) -> str:
        """Estimate response length category."""
        
        if intent == "conversation":
            return "short"
        elif intent == "question":
            return "medium"
        elif intent == "task":
            return "long"
        elif intent == "analysis":
            return "very_long" if file_count > 0 else "long"
        else:
            return "medium"

    def _build_plan_summary(
        self,
        strategy: Dict[str, Any],
        model_plan: Dict[str, Any],
        external_calls_plan: Dict[str, Any],
        file_processing_plan: Dict[str, Any],
        memory_plan: Dict[str, Any],
        structure_plan: Dict[str, Any],
        execution_params: Dict[str, Any]
    ) -> str:
        """Build a human-readable summary of the plan."""
        
        summary_parts = [
            f"Strategy: {strategy['type']} ({strategy['approach']})",
            f"Model: {model_plan['recommended_model']} ({model_plan['reason']})",
            f"Structure: {structure_plan['type']}"
        ]
        
        # Add file processing info
        if file_processing_plan["approach"] != "no_files":
            summary_parts.append(f"Files: {file_processing_plan['approach']} ({file_processing_plan['file_count']} files)")
        
        # Add memory usage info
        if memory_plan["approach"] != "no_history":
            summary_parts.append(f"Memory: {memory_plan['approach']} ({memory_plan['message_count']} msgs)")
        
        if external_calls_plan["needs_calls"]:
            call_types = external_calls_plan['call_types']
            # A2A 에이전트 정보 포함
            if "a2a_agent" in call_types:
                a2a_match = external_calls_plan.get("a2a_agent_match", {})
                if a2a_match and a2a_match.get("matched"):
                    skill_name = a2a_match.get("skill_name", "unknown")
                    summary_parts.append(f"External calls: A2A agent skill '{skill_name}'")
                else:
                    summary_parts.append(f"External calls: {', '.join(call_types)}")
            else:
                summary_parts.append(f"External calls: {', '.join(call_types)}")
        
        summary_parts.append(f"Est. tokens: {execution_params['estimated_output_tokens']}")
        
        return " | ".join(summary_parts) <|MERGE_RESOLUTION|>--- conflicted
+++ resolved
@@ -6,10 +6,7 @@
 from app.schemas import ChatRequest, UPEEResult, UPEEPhase
 from app.settings import Settings
 from app.utils.logging_config import get_logger
-<<<<<<< HEAD
 from app.utils.agent_client import AgentClient
-=======
->>>>>>> 69afae0f
 
 import uuid, json, httpx, asyncio
 from langchain_openai import ChatOpenAI
@@ -99,10 +96,7 @@
                 "model_recommendation": model_plan["recommended_model"],
                 "needs_external_calls": external_calls_plan["needs_calls"],
                 "external_call_types": external_calls_plan["call_types"],
-<<<<<<< HEAD
                 "a2a_agent_match": external_calls_plan.get("a2a_agent_match"),
-=======
->>>>>>> 69afae0f
                 "file_processing": file_processing_plan,
                 "memory_usage": memory_plan,
                 "response_structure": structure_plan["type"],
@@ -539,11 +533,7 @@
                 reasons.append("complex task benefits from distributed processing")
         
         return f"External calls planned: {', '.join(reasons)}"
-<<<<<<< HEAD
-
-=======
     
->>>>>>> 69afae0f
     async def _plan_file_processing(
         self, 
         request: ChatRequest, 
@@ -594,22 +584,14 @@
             "files_with_signed_urls": files_with_signed_urls,
             "total_size": total_file_size
         }
-<<<<<<< HEAD
-
-=======
     
->>>>>>> 69afae0f
     async def _plan_memory_usage(
         self, 
         request: ChatRequest, 
         understanding_meta: Dict[str, Any],
         strategy: Dict[str, Any]
     ) -> Dict[str, Any]:
-<<<<<<< HEAD
-        """Plan how to use conversation history and memory."""
-=======
         """Plan how to use conversation history (short-term memory)."""
->>>>>>> 69afae0f
         
         history_info = understanding_meta.get("conversation_history", {})
         message_count = history_info.get("message_count", 0)
@@ -617,25 +599,6 @@
         if message_count == 0:
             return {
                 "approach": "no_history",
-<<<<<<< HEAD
-                "strategy": "fresh_conversation",
-                "context_window": 0
-            }
-        
-        # Determine memory strategy based on history length
-        if message_count <= 5:
-            approach = "full_history"
-            strategy = "complete_context"
-            context_window = message_count
-        elif message_count <= 20:
-            approach = "windowed_history"
-            strategy = "recent_focus"
-            context_window = min(10, message_count)
-        else:
-            approach = "summarized_history"
-            strategy = "key_points_only"
-            context_window = 15
-=======
                 "strategy": "fresh_context",
                 "context_inclusion": "none"
             }
@@ -662,18 +625,10 @@
             context_inclusion = "history_with_file_refs"
         else:
             context_inclusion = "full_history"
->>>>>>> 69afae0f
         
         return {
             "approach": approach,
             "strategy": strategy,
-<<<<<<< HEAD
-            "context_window": context_window,
-            "message_count": message_count,
-            "memory_limit": getattr(request, 'memory_limit', None)
-        }
-
-=======
             "context_inclusion": context_inclusion,
             "message_count": message_count,
             "history_tokens": history_tokens,
@@ -681,7 +636,6 @@
             "files_in_history": files_in_history
         }
     
->>>>>>> 69afae0f
     async def _plan_response_structure(
         self, 
         request: ChatRequest, 
@@ -772,9 +726,11 @@
             "streaming_recommended": True,  # Always recommend streaming for chat
             "stop_sequences": []
         }
-<<<<<<< HEAD
-
-    def _estimate_output_tokens(self, intent: str, complexity: str, understanding_meta: Dict[str, Any]) -> int:
+
+    def _estimate_output_tokens(self,
+                                intent: str,
+                                complexity: str,
+                                understanding_meta:Dict[str, Any]) -> int:
         """Estimate output tokens based on intent and complexity."""
         
         # Base estimates
@@ -786,25 +742,6 @@
             "analysis": 1000
         }
         
-        base_tokens = base_estimates.get(intent, 500)
-=======
-    
-    def _estimate_response_length(
-        self, 
-        intent: str, 
-        approach: str, 
-        file_count: int
-    ) -> str:
-        """Estimate response length category."""
-        
-        base_length = {
-            "conversation": "short",
-            "question": "medium",
-            "request": "medium",
-            "task": "long",
-            "analysis": "long"
-        }
-        
         length = base_length.get(intent, "medium")
         
         # Adjust for file context
@@ -833,7 +770,6 @@
         }
         
         tokens = base_tokens.get(intent, 8000)  # Better default
->>>>>>> 69afae0f
         
         # Adjust for complexity
         complexity_multipliers = {
@@ -847,11 +783,7 @@
         # Adjust for file context
         file_count = understanding_meta.get("file_count", 0)
         if file_count > 0:
-<<<<<<< HEAD
-            base_tokens += file_count * 200  # 200 tokens per file for context discussion
-=======
             tokens += file_count * 200  # Increased from 100 tokens per file
->>>>>>> 69afae0f
         
         # Adjust for conversation history
         history_length = understanding_meta.get("conversation_history", {}).get("message_count", 0)
